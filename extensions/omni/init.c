// clang-format off
#include <postgres.h>
#include <fmgr.h>
// clang-format on
#include <access/heapam.h>
#include <commands/user.h>
#include <executor/executor.h>
#include <lib/dshash.h>
#include <miscadmin.h>
#include <optimizer/planner.h>
#include <storage/ipc.h>
#include <storage/lwlock.h>
#include <storage/shmem.h>
#include <utils/inval.h>
#include <utils/memutils.h>
#include <utils/snapmgr.h>

#include "omni_common.h"

#if PG_MAJORVERSION_NUM >= 15
// Previous shmem_request hook
static shmem_request_hook_type saved_shmem_request_hook;
#endif

// Previous shmem_startup hook
static shmem_startup_hook_type saved_shmem_startup_hook;

static void shmem_request();
static void shmem_hook();

void procoid_syscache_callback(Datum arg, int cacheid, uint32 hashvalue) {
  backend_force_reload = true;
}

extern void deinitialize_backend(int code, Datum arg);

/**
 * Shared preload initialization.
 */
void _PG_init() {
  memset(saved_hooks, 0, sizeof(saved_hooks));
  // This signifies if this library has indeed been preloaded
  static bool preloaded = false;
  // We only initialize once, as a shared preloaded library.
  if (!process_shared_preload_libraries_in_progress) {
    if (!preloaded) {
      // Issue an error if it is not preloaded, as it won't be functional
      // (and may be even outright dangerous) to allow calling any function
      // in it if it was not preloaded.
      ereport(ERROR, errmsg("omni extension has not been preloaded"),
              errhint("`shared_preload_libraries` should list `omni`"));
    }
    // If it is not being preloaded, nothing to do here
    return;
  }

  preloaded = true;

  // Prepare shared memory
#if PG_MAJORVERSION_NUM >= 15
  saved_shmem_request_hook = shmem_request_hook;
  shmem_request_hook = &shmem_request;
#else
  shmem_request();
#endif

  saved_shmem_startup_hook = shmem_startup_hook;
  shmem_startup_hook = shmem_hook;

  // Here we save all the conventional hooks we support

#define save_hook(NAME, OLD)                                                                       \
  saved_hooks[omni_hook_##NAME] = OLD;                                                             \
  OLD = omni_##NAME##_hook

  save_hook(needs_fmgr, needs_fmgr_hook);
  save_hook(planner, planner_hook);
  save_hook(executor_start, ExecutorStart_hook);
  save_hook(executor_run, ExecutorRun_hook);
  save_hook(executor_finish, ExecutorFinish_hook);
  save_hook(executor_end, ExecutorEnd_hook);
  save_hook(process_utility, ProcessUtility_hook);
  save_hook(emit_log, emit_log_hook);
  save_hook(check_password, check_password_hook);
#undef save_hook

  RegisterXactCallback(omni_xact_callback_hook, NULL);

<<<<<<< HEAD
  void *default_hooks[__OMNI_HOOK_TYPE_COUNT] = {
      [omni_hook_needs_fmgr] = saved_hooks[omni_hook_needs_fmgr] ? default_needs_fmgr : NULL,
      [omni_hook_planner] = default_planner,
      [omni_hook_executor_start] = default_executor_start,
      [omni_hook_executor_run] = default_executor_run,
      [omni_hook_executor_finish] = default_executor_finish,
      [omni_hook_executor_end] = default_executor_end,
      [omni_hook_process_utility] = default_process_utility,
      [omni_hook_emit_log] = saved_hooks[omni_hook_emit_log] ? default_emit_log : NULL,
      [omni_hook_check_password] =
          saved_hooks[omni_hook_check_password] ? default_check_password_hook : NULL,
      [omni_hook_xact_callback] = NULL,
=======
  omni_hook_fn default_hooks[__OMNI_HOOK_TYPE_COUNT] = {
      [omni_hook_needs_fmgr] = {.needs_fmgr =
                                    saved_hooks[omni_hook_needs_fmgr] ? default_needs_fmgr : NULL},
      [omni_hook_executor_start] = {.executor_start = default_executor_start},
      [omni_hook_executor_run] = {.executor_run = default_executor_run},
      [omni_hook_executor_finish] = {.executor_finish = default_executor_finish},
      [omni_hook_executor_end] = {.executor_end = default_executor_end},
      [omni_hook_process_utility] = {.process_utility = default_process_utility},
      [omni_hook_emit_log] = {.emit_log =
                                  saved_hooks[omni_hook_emit_log] ? default_emit_log : NULL},
      [omni_hook_check_password] = {.check_password = saved_hooks[omni_hook_check_password]
                                                          ? default_check_password_hook
                                                          : NULL},
      [omni_hook_xact_callback] = {.xact_callback = NULL},
>>>>>>> 5dd240e4
      NULL};

  {
    // These entrypoints will be initialized and copies to forked processes (backends)
    // Let's ensure we're in the TopMemoryContext when we allocate these
    MemoryContext oldcontext = MemoryContextSwitchTo(TopMemoryContext);
    for (int type = 0; type < __OMNI_HOOK_TYPE_COUNT; type++) {
      // It is important to use palloc0 here to ensure the first recors in the hook array are
      // calling the original hooks (if present)
      if (default_hooks[type].ptr != NULL) {
        hook_entry_point *entry;
        entry = hook_entry_points.entry_points[type] =
            palloc0(sizeof(*hook_entry_points.entry_points[type]));
        hook_entry_points.entry_points_count[type] = 1;
        entry->fn = default_hooks[type];
        entry->name = "default";
      }
    }
    MemoryContextSwitchTo(oldcontext);
  }

  {
    // Initialize the backend when PostmasterContext is deleted
    MemoryContext oldcontext = MemoryContextSwitchTo(PostmasterContext);
    MemoryContextCallback *callback = palloc(sizeof(*callback));
    callback->func = init_backend;
    MemoryContextRegisterResetCallback(PostmasterContext, callback);
    MemoryContextSwitchTo(oldcontext);
  }

  {
    BackgroundWorker master_worker = {.bgw_name = "omni startup",
                                      .bgw_type = "omni startup",
                                      .bgw_flags = BGWORKER_SHMEM_ACCESS |
                                                   BGWORKER_BACKEND_DATABASE_CONNECTION,
                                      .bgw_start_time = BgWorkerStart_RecoveryFinished,
                                      .bgw_restart_time = BGW_NEVER_RESTART,
                                      .bgw_function_name = "startup_worker",
                                      .bgw_notify_pid = 0};
    strncpy(master_worker.bgw_library_name, get_omni_library_name(), BGW_MAXLEN);
    RegisterBackgroundWorker(&master_worker);
  }

  // This function may result in a FATAL error if we hit the limit of
  // syscache callbacks (`MAX_SYSCACHE_CALLBACKS`, 64). However, since we're in
  // postmaster: 1) it is okay to crash here 2) it is much less likely to happen at this time.
  CacheRegisterSyscacheCallback(PROCOID, procoid_syscache_callback, Int8GetDatum(0));
  backend_force_reload = true;

  OmniGUCContext = AllocSetContextCreate(TopMemoryContext, "omni:guc", ALLOCSET_DEFAULT_SIZES);

  omni_modules = NULL;

  xact_oneshot_callbacks = NIL;
  after_xact_oneshot_callbacks = NIL;
}

/**
 * @brief Requests required shared memory
 *
 */
static void shmem_request() {
#if PG_MAJORVERSION_NUM >= 15
  if (saved_shmem_request_hook) {
    saved_shmem_request_hook();
  }
#endif

  RequestAddinShmemSpace(sizeof(omni_shared_info));

  RequestNamedLWLockTranche("omni", __omni_num_locks);
}

/**
 * @brief Uses requested shared memory
 *
 */
static void shmem_hook() {
  if (saved_shmem_startup_hook) {
    saved_shmem_startup_hook();
  }

  LWLockAcquire(AddinShmemInitLock, LW_EXCLUSIVE);

  {
    bool found;
    shared_info = ShmemInitStruct("omni:shared_info", sizeof(omni_shared_info), &found);
    pg_atomic_write_u32(&shared_info->module_counter, 0);
    shared_info->dsa = 0;
    shared_info->modules_tab = InvalidDsaPointer;
    shared_info->allocations_tab = InvalidDsaPointer;
    pg_atomic_init_flag(&shared_info->tables_initialized);
    pg_atomic_init_flag(&shared_info->dsa_initialized);
  }

  LWLockRelease(AddinShmemInitLock);
  OMNI_DSA_TRANCHE = LWLockNewTrancheId();
}

/**
 * This function is used to "wait" until background worker has a database chosen
 *
 * Based on the internal knowledge of `InitPostgres` calling `CommitTransactionCommand`
 *
 * @param event
 * @param arg
 */
static void bgw_first_xact(XactEvent event, void *arg) {
#if PG_MAJORVERSION_NUM < 16
  // As you can see below, only Postgres 16 and onwards allow to deregister the callback
  // so for earlier versions, we simply silence it
  static bool done = false;
  if (done) {
    return;
  }
#endif

  if (event == XACT_EVENT_PRE_COMMIT) {
    // We capture at the pre-commit stage as this is where we're still in transaction state
    Assert(IsTransactionState());
    if (MyDatabaseId != InvalidOid) {
      init_backend(NULL);
#if PG_MAJORVERSION_NUM >= 16
      // Only unregister in Postgres >= 16 as per
      // https://github.com/postgres/postgres/commit/4d2a844242dcfb34e05dd0d880b1a283a514b16b In all
      // other versions, this callback will stay with its minimal (however, non-zero) cost.
      UnregisterXactCallback(bgw_first_xact, NULL);
#else
      done = true;
#endif
    }
  }
}

MODULE_FUNCTION void init_backend(void *arg) {
  if (MyBackendType == B_BACKEND || MyBackendType == B_BG_WORKER || MyBgworkerEntry != NULL) {
    if (MyBgworkerEntry != NULL) {
      if (strcmp(MyBgworkerEntry->bgw_library_name, "postgres") == 0) {
        // Don't do anything for `postgres` own workers
        return;
      }
      if (MyBackendType != B_BG_WORKER) {
        // It is too early for bgworkers to initialize (locks not available, etc.)
        //
        // So we wait for the first transaction with a database set to occur, to get back here
        RegisterXactCallback(bgw_first_xact, NULL);

        // Stop this initialization from proceeding any further for the time being
        // We will get back here through the trampoline described above
        return;
      }
      // We are back now
    } else {
      // We only open a transaction if it is a backend. Background worker is already
      // in a transaction (pre-commit).
      SetCurrentStatementStartTimestamp();
      StartTransactionCommand();
    }

    PushActiveSnapshot(GetTransactionSnapshot());

    load_pending_modules();

    PopActiveSnapshot();

    if (MyBackendType != B_BG_WORKER) {
      // We only abort a transaction if it is a backend. Background worker is already
      // in a transaction (pre-commit).
      AbortCurrentTransaction();
    }
  }

  // Ensure we can clean up when the backend is exiting
  before_shmem_exit(deinitialize_backend, DatumGetInt32(0));
}<|MERGE_RESOLUTION|>--- conflicted
+++ resolved
@@ -86,20 +86,6 @@
 
   RegisterXactCallback(omni_xact_callback_hook, NULL);
 
-<<<<<<< HEAD
-  void *default_hooks[__OMNI_HOOK_TYPE_COUNT] = {
-      [omni_hook_needs_fmgr] = saved_hooks[omni_hook_needs_fmgr] ? default_needs_fmgr : NULL,
-      [omni_hook_planner] = default_planner,
-      [omni_hook_executor_start] = default_executor_start,
-      [omni_hook_executor_run] = default_executor_run,
-      [omni_hook_executor_finish] = default_executor_finish,
-      [omni_hook_executor_end] = default_executor_end,
-      [omni_hook_process_utility] = default_process_utility,
-      [omni_hook_emit_log] = saved_hooks[omni_hook_emit_log] ? default_emit_log : NULL,
-      [omni_hook_check_password] =
-          saved_hooks[omni_hook_check_password] ? default_check_password_hook : NULL,
-      [omni_hook_xact_callback] = NULL,
-=======
   omni_hook_fn default_hooks[__OMNI_HOOK_TYPE_COUNT] = {
       [omni_hook_needs_fmgr] = {.needs_fmgr =
                                     saved_hooks[omni_hook_needs_fmgr] ? default_needs_fmgr : NULL},
@@ -114,7 +100,6 @@
                                                           ? default_check_password_hook
                                                           : NULL},
       [omni_hook_xact_callback] = {.xact_callback = NULL},
->>>>>>> 5dd240e4
       NULL};
 
   {
