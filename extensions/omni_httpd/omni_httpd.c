--- conflicted
+++ resolved
@@ -76,7 +76,7 @@
 
 int *num_http_workers;
 
-char *temp_dir;
+char **temp_dir;
 
 static bool check_temp_dir(char **newval, void **extra, GucSource source) {
   struct stat st;
@@ -113,24 +113,7 @@
 
 void _Omni_load(const omni_handle *handle) {}
 
-<<<<<<< HEAD
 OmniBackgroundWorkerHandle *master_worker_bgw;
-=======
-  // Try to see if this GUC is already defined
-  if (GetConfigOption("omni_httpd.temp_dir", true, false) == NULL) {
-    // If not, define it
-    DefineCustomStringVariable("omni_httpd.temp_dir", "temporary directory",
-                               "temporary directory for omni_httpd files like unix socket files",
-                               &temp_dir, "/tmp", PGC_SIGHUP, 0, check_temp_dir, NULL, NULL);
-  }
-
-  handle->allocate_shmem(handle, OMNI_HTTPD_CONFIGURATION_RELOAD_SEMAPHORE,
-                         sizeof(pg_atomic_uint32), init_semaphore, NULL,
-                         DYNPGEXT_SCOPE_DATABASE_LOCAL);
-
-  handle->allocate_shmem(handle, OMNI_HTTPD_MASTER_WORKER, sizeof(pg_atomic_uint32),
-                         init_httpd_master_worker_pid, NULL, DYNPGEXT_SCOPE_DATABASE_LOCAL);
->>>>>>> b914a44d
 
 static void do_start_master_worker(void *arg) {
   omni_handle *handle = (omni_handle *)arg;
@@ -183,6 +166,16 @@
 void _Omni_init(const omni_handle *handle) {
 
   IsOmniHttpdWorker = false;
+
+  // Try to see if this GUC is already defined
+  omni_guc_variable guc_temp_dir = {
+      .name = "omni_httpd.temp_dir",
+      .long_desc = "Temporary directory for omni_httpd",
+      .type = PGC_STRING,
+      .typed = {.string_val = {.boot_value = "/tmp", .check_hook = check_temp_dir}},
+      .context = PGC_SIGHUP};
+  handle->declare_guc_variable(handle, &guc_temp_dir);
+  temp_dir = guc_temp_dir.typed.string_val.value;
 
   int default_num_http_workers = 10;
 #ifdef _SC_NPROCESSORS_ONLN
