# Changelog

All notable changes to this project will be documented in this file.

The format is based on [Keep a Changelog](https://keepachangelog.com/en/1.0.0/), and this project adheres
to [Semantic Versioning](https://semver.org/spec/v2.0.0.html).

<<<<<<< HEAD
## [0.1.3] - TBD

### Fixed

* omni_httpd may crash under certain circumstances during early
  startup [#551](https://github.com/omnigres/omnigres/pull/551), [#556](https://github.com/omnigres/omnigres/pull/556)

## [0.1.2] - 2023-04-07
=======
## [0.1.2] - 2024-04-07
>>>>>>> 5ec99e3f

### Fixed

* When multiple listeners are present, some listeners may have become
  unresponsive. [#545](https://github.com/omnigres/omnigres/pull/545)

## [0.1.1] - 2024-03-22

### Changed

* Minimum required Omni interface version is 0G (implemented in omni 0.1.1)

## [0.1.0] - 2024-03-05

Initial release following a few months of iterative development.

[Unreleased]: https://github.com/omnigres/omnigres/commits/next/omni_httpd

[0.1.0]: [https://github.com/omnigres/omnigres/pull/511]

[0.1.1]: [https://github.com/omnigres/omnigres/pull/522]

[0.1.2]: [https://github.com/omnigres/omnigres/pull/544]

[0.1.3]: [https://github.com/omnigres/omnigres/pull/550]<|MERGE_RESOLUTION|>--- conflicted
+++ resolved
@@ -5,7 +5,6 @@
 The format is based on [Keep a Changelog](https://keepachangelog.com/en/1.0.0/), and this project adheres
 to [Semantic Versioning](https://semver.org/spec/v2.0.0.html).
 
-<<<<<<< HEAD
 ## [0.1.3] - TBD
 
 ### Fixed
@@ -13,10 +12,7 @@
 * omni_httpd may crash under certain circumstances during early
   startup [#551](https://github.com/omnigres/omnigres/pull/551), [#556](https://github.com/omnigres/omnigres/pull/556)
 
-## [0.1.2] - 2023-04-07
-=======
 ## [0.1.2] - 2024-04-07
->>>>>>> 5ec99e3f
 
 ### Fixed
 
